﻿/*
 * Copyright 2020 Peter Han
 * Permission is hereby granted, free of charge, to any person obtaining a copy of this software
 * and associated documentation files (the "Software"), to deal in the Software without
 * restriction, including without limitation the rights to use, copy, modify, merge, publish,
 * distribute, sublicense, and/or sell copies of the Software, and to permit persons to whom the
 * Software is furnished to do so, subject to the following conditions:
 *
 * The above copyright notice and this permission notice shall be included in all copies or
 * substantial portions of the Software.
 *
 * THE SOFTWARE IS PROVIDED "AS IS", WITHOUT WARRANTY OF ANY KIND, EXPRESS OR IMPLIED, INCLUDING
 * BUT NOT LIMITED TO THE WARRANTIES OF MERCHANTABILITY, FITNESS FOR A PARTICULAR PURPOSE AND
 * NONINFRINGEMENT. IN NO EVENT SHALL THE AUTHORS OR COPYRIGHT HOLDERS BE LIABLE FOR ANY CLAIM,
 * DAMAGES OR OTHER LIABILITY, WHETHER IN AN ACTION OF CONTRACT, TORT OR OTHERWISE, ARISING
 * FROM, OUT OF OR IN CONNECTION WITH THE SOFTWARE OR THE USE OR OTHER DEALINGS IN THE SOFTWARE.
 */

using Harmony;
using KSerialization;
using PeterHan.PLib.Buildings;
using PeterHan.PLib.Lighting;
using PeterHan.PLib.Options;
using System;
using System.Collections.Generic;
using System.Reflection;
using System.Reflection.Emit;

using LightGridEmitter = LightGridManager.LightGridEmitter;
using IntHandle = HandleVector<int>.Handle;
using System.IO;
using PeterHan.PLib.Datafiles;

namespace PeterHan.PLib {
	/// <summary>
	/// All patches for PLib are stored here and only applied once for all PLib mods loaded.
	/// </summary>
	sealed class PLibPatches {
#region Patches

#pragma warning disable IDE0051 // Remove unused private members

		/// <summary>
		/// Applied to modify SteamUGCService to silence "Preview image load failed".
		/// </summary>
		private static IEnumerable<CodeInstruction> LoadPreviewImage_Transpile(
				IEnumerable<CodeInstruction> body) {
			const string BLACKLIST = "LogFormat";
			var returnBody = new List<CodeInstruction>(body);
			int n = returnBody.Count;
			// Look for "call Debug.LogFormat" and wipe it with NOP
			for (int i = 0; i < n; i++) {
				var instr = returnBody[i];
				if (instr.opcode.Name == "call" && (instr.operand as MethodBase)?.Name ==
						BLACKLIST && i > 3) {
					// Patch this instruction and the 3 before it (ldstr, ldc, newarr)
					for (int j = i - 3; j <= i; j++) {
						instr = returnBody[j];
						instr.opcode = OpCodes.Nop;
						instr.operand = null;
					}
					PRegistry.LogPatchDebug("No more preview image load failure ({0:D})".F(i));
				}
			}
			return returnBody;
		}

		/// <summary>
		/// Applied to Light2D to properly attribute lighting sources.
		/// </summary>
		private static bool AddToScenePartitioner_Prefix(Light2D __instance,
				ref IntHandle ___solidPartitionerEntry,
				ref IntHandle ___liquidPartitionerEntry) {
			var lm = PLightManager.Instance;
			var obj = __instance.gameObject;
			bool cont = true;
			if (lm != null && obj != null) {
				// Replace the whole method since the radius could use different algorithms
				lm.CallingObject = obj;
				cont = !PLightManager.AddScenePartitioner(__instance,
					ref ___solidPartitionerEntry, ref ___liquidPartitionerEntry);
			}
			return cont;
		}

		/// <summary>
		/// Applied to LightGridEmitter to unattribute lighting sources.
		/// </summary>
		private static void AddToGrid_Postfix() {
			var lm = PLightManager.Instance;
			if (lm != null)
				lm.CallingObject = null;
		}

		/// <summary>
		/// Applied to ModsScreen if mod options are registered, after BuildDisplay runs.
		/// </summary>
		private static void BuildDisplay_Postfix(object ___displayedMods) {
			POptions.BuildDisplay(___displayedMods);
		}

		/// <summary>
		/// Applied to KeyDef (constructor) to adjust array lengths if necessary.
		/// </summary>
		private static void CKeyDef_Postfix(KInputController.KeyDef __instance) {
			__instance.mActionFlags = PActionManager.ExtendFlags(__instance.mActionFlags,
				PActionManager.Instance.GetMaxAction());
		}

		/// <summary>
		/// Applied to LightGridEmitter to compute the lux values properly.
		/// </summary>
		private static bool ComputeLux_Prefix(LightGridEmitter __instance, int cell,
				LightGridEmitter.State ___state, ref int __result) {
			var lm = PLightManager.Instance;
			return lm == null || !lm.GetBrightness(__instance, cell, ___state, out __result);
		}

		/// <summary>
		/// Applied to LightGridManager to properly preview a new light source.
		/// 
		/// RadiationGridManager.CreatePreview has no references so no sense in patching that
		/// yet.
		/// </summary>
		private static bool CreatePreview_Prefix(int origin_cell, float radius,
				LightShape shape, int lux) {
			var lm = PLightManager.Instance;
			return lm == null || !lm.PreviewLight(origin_cell, radius, shape, lux);
		}

		/// <summary>
		/// Applied to BuildingTemplates to properly debug missing building anims.
		/// </summary>
		private static void CreateBuildingDef_Postfix(BuildingDef __result, string anim,
				string id) {
			var animFiles = __result?.AnimFiles;
			if (animFiles != null && animFiles.Length > 0 && animFiles[0] == null)
				Debug.LogWarningFormat("(when looking for KAnim named {0} on building {1})",
					anim, id);
		}

		/// <summary>
		/// Applied to EquipmentTemplates to properly debug missing item anims.
		/// </summary>
		private static void CreateEquipmentDef_Postfix(EquipmentDef __result, string Anim,
				string Id) {
			var anim = __result?.Anim;
			if (anim == null)
				Debug.LogWarningFormat("(when looking for KAnim named {0} on equipment {1})",
					Anim, Id);
		}

		/// <summary>
		/// Applied to DiscreteShadowCaster to handle lighting requests.
		/// </summary>
		private static bool GetVisibleCells_Prefix(int cell, List<int> visiblePoints,
				int range, LightShape shape) {
			bool exec = true;
			var lm = PLightManager.Instance;
			if (shape != LightShape.Circle && shape != LightShape.Cone && lm != null)
				// This is not a customer scenario
				exec = !lm.GetVisibleCells(cell, visiblePoints, range, shape);
			return exec;
		}

		/// <summary>
		/// Applied to Db to register PLib buildings.
		/// </summary>
		private static void Initialize_Prefix() {
			PBuilding.AddAllTechs();
		}

		/// <summary>
		/// Applied to KInputController to adjust array lengths if necessary.
		/// </summary>
		private static void IsActive_Prefix(ref bool[] ___mActionState) {
			___mActionState = PActionManager.ExtendFlags(___mActionState, PActionManager.
				Instance.GetMaxAction());
		}

		/// <summary>
		/// Applied to LightShapePreview to properly attribute lighting sources.
		/// </summary>
		private static void LightShapePreview_Update_Prefix(LightShapePreview __instance) {
			var lm = PLightManager.Instance;
			var obj = __instance.gameObject;
			if (lm != null && obj != null)
				lm.CallingObject = obj;
		}

		/// <summary>
		/// Applied to GeneratedBuildings to register PLib buildings.
		/// </summary>
		private static void LoadGeneratedBuildings_Prefix() {
			PBuilding.AddAllStrings();
		}

		/// <summary>
		/// Applied to Rotatable to rotate light previews if a visualizer is rotated.
		/// </summary>
		private static void OrientVisualizer_Postfix(Rotatable __instance) {
			var obj = __instance.gameObject;
			LightShapePreview preview;
			// Force regeneration on next Update()
			if (obj != null && (preview = obj.GetComponent<LightShapePreview>()) != null)
				Traverse.Create(preview).SetField("previousCell", -1);
		}

		/// <summary>
		/// Applied to KInputController to adjust array lengths if necessary.
		/// </summary>
		private static void QueueButtonEvent_Prefix(ref bool[] ___mActionState,
				KInputController.KeyDef key_def) {
			if (KInputManager.isFocused) {
				int max = PActionManager.Instance.GetMaxAction();
				key_def.mActionFlags = PActionManager.ExtendFlags(key_def.mActionFlags, max);
				___mActionState = PActionManager.ExtendFlags(___mActionState, max);
			}
		}

		/// <summary>
		/// Applied to LightGridEmitter to properly attribute lighting sources.
		/// </summary>
		private static void RefreshShapeAndPosition_Postfix(Light2D __instance) {
			var lm = PLightManager.Instance;
			var obj = __instance.gameObject;
			if (lm != null && obj != null)
				lm.CallingObject = obj;
		}

		/// <summary>
		/// Applied to LightGridEmitter to clean up the trash when it is removed from grid.
		/// </summary>
		private static void RemoveFromGrid_Postfix(LightGridEmitter __instance) {
			PLightManager.Instance?.DestroyLight(__instance);
		}

		/// <summary>
		/// Applied to Serialize to fix deserializing non-Klei achievements.
		/// </summary>
		private static bool Serialize_Prefix(ColonyAchievementStatus __instance,
				BinaryWriter writer) {
			var requirements = __instance.Requirements;
			writer.Write((byte)(__instance.success ? 1 : 0));
			writer.Write((byte)(__instance.failed ? 1 : 0));
			if (requirements == null)
				writer.Write(0);
			else {
				Assembly asm = typeof(Game).Assembly, asmFirstPass = typeof(KObject).Assembly;
				writer.Write(requirements.Count);
				foreach (var requirement in requirements) {
					var type = requirement.GetType();
					var typeAsm = type.Assembly;
					// Handles Assembly-CSharp and Assembly-CSharp-firstpass
					if (typeAsm == asm || typeAsm == asmFirstPass)
						writer.WriteKleiString(type.ToString());
					else
						writer.WriteKleiString(type.AssemblyQualifiedName);
					requirement.Serialize(writer);
				}
			}
			return false;
		}

		/// <summary>
		/// Applied to GameInputMapping to update the action count if new actions are
		/// registered.
		/// </summary>
		private static void SetDefaultKeyBindings_Postfix() {
			PActionManager.Instance.UpdateMaxAction();
		}

		/// <summary>
		/// Applied to LightGridEmitter to update lit cells upon a lighting request.
		/// </summary>
		private static bool UpdateLitCells_Prefix(LightGridEmitter __instance,
				List<int> ___litCells, LightGridEmitter.State ___state) {
			var lm = PLightManager.Instance;
			return lm == null || !lm.UpdateLitCells(__instance, ___state, ___litCells);
		}

		/// <summary>
		/// Applied to CodexCache to collect dynamic codex entries from the file system.
		/// </summary>
		private static void CollectEntries_Postfix(string folder, List<CodexEntry> __result) {
			// Check to see if we are loading from either the "Creatures" directory or "Plants" directory.
			string baseEntryPath = Traverse.Create(typeof(CodexCache)).Field("baseEntryPath").GetValue<string>();
			string path = !string.IsNullOrEmpty(folder) ? Path.Combine(baseEntryPath, folder) : baseEntryPath;
			bool modified = false;
			if (path.EndsWith("Creatures")) {
				__result.AddRange(Codex.PCodex.LoadCreaturesEntries());
				modified = true;
			}
			if (path.EndsWith("Plants")) {
				__result.AddRange(Codex.PCodex.LoadPlantsEntries());
				modified = true;
			}
			if (modified) {
				foreach (CodexEntry codexEntry in __result) {
					if (string.IsNullOrEmpty(codexEntry.sortString))
						codexEntry.sortString = Strings.Get(codexEntry.title);
				}
				__result.Sort((x, y) => x.sortString.CompareTo(y.sortString));
			}
		}

		/// <summary>
		/// Applied to CodexCache to collect dynamic codex sub entries from the file system.
		/// </summary>
		private static void CollectSubEntries_Postfix(string folder, List<SubEntry> __result) {
			int startSize = __result.Count;
			__result.AddRange(Codex.PCodex.LoadCreaturesSubEntries());
			__result.AddRange(Codex.PCodex.LoadPlantsSubEntries());
			if (__result.Count != startSize) {
				__result.Sort((x, y) => x.title.CompareTo(y.title));
			}
		}

		/// <summary>
		/// Applies all patches.
		/// </summary>
		/// <param name="instance">The Harmony instance to use when patching.</param>
		private static void PatchAll(HarmonyInstance instance) {
			if (instance == null)
				throw new ArgumentNullException("instance");

			// ColonyAchievementStatus
			instance.Patch(typeof(ColonyAchievementStatus), "Serialize",
				PatchMethod(nameof(Serialize_Prefix)), null);

			// GameInputMapping
			instance.Patch(typeof(GameInputMapping), "SetDefaultKeyBindings", null,
				PatchMethod(nameof(SetDefaultKeyBindings_Postfix)));

			// KInputController
			instance.PatchConstructor(typeof(KInputController.KeyDef), new Type[] {
				typeof(KKeyCode), typeof(Modifier)
			}, null, PatchMethod(nameof(CKeyDef_Postfix)));
			instance.Patch(typeof(KInputController), "IsActive",
				PatchMethod(nameof(IsActive_Prefix)), null);
			instance.Patch(typeof(KInputController), "QueueButtonEvent",
				PatchMethod(nameof(QueueButtonEvent_Prefix)), null);

			if (PLightManager.InitInstance()) {
				// DiscreteShadowCaster
				instance.Patch(typeof(DiscreteShadowCaster), "GetVisibleCells",
					PatchMethod(nameof(GetVisibleCells_Prefix)), null);

				// Light2D
				instance.Patch(typeof(Light2D), "AddToScenePartitioner",
					PatchMethod(nameof(AddToScenePartitioner_Prefix)), null);
				instance.Patch(typeof(Light2D), "RefreshShapeAndPosition", null,
					PatchMethod(nameof(RefreshShapeAndPosition_Postfix)));

				// LightGridEmitter
				instance.Patch(typeof(LightGridEmitter), "AddToGrid", null,
					PatchMethod(nameof(AddToGrid_Postfix)));
				instance.Patch(typeof(LightGridEmitter), "ComputeLux",
					PatchMethod(nameof(ComputeLux_Prefix)), null);
				instance.Patch(typeof(LightGridEmitter), "RemoveFromGrid",
					null, PatchMethod(nameof(RemoveFromGrid_Postfix)));
				instance.Patch(typeof(LightGridEmitter), "UpdateLitCells",
					PatchMethod(nameof(UpdateLitCells_Prefix)), null);

				// LightGridManager
				instance.Patch(typeof(LightGridManager), "CreatePreview",
					PatchMethod(nameof(CreatePreview_Prefix)), null);

				// LightShapePreview
				instance.Patch(typeof(LightShapePreview), "Update",
					PatchMethod(nameof(LightShapePreview_Update_Prefix)), null);

				// Rotatable
				instance.Patch(typeof(Rotatable), "OrientVisualizer", null,
					PatchMethod(nameof(OrientVisualizer_Postfix)));
			}

			// PBuilding
			instance.Patch(typeof(BuildingTemplates), "CreateBuildingDef", null,
				PatchMethod(nameof(CreateBuildingDef_Postfix)));
			instance.Patch(typeof(EquipmentTemplates), "CreateEquipmentDef", null,
				PatchMethod(nameof(CreateEquipmentDef_Postfix)));
			if (PBuilding.CheckBuildings()) {
				instance.Patch(typeof(Db), "Initialize",
					PatchMethod(nameof(Initialize_Prefix)), null);
				instance.Patch(typeof(GeneratedBuildings), "LoadGeneratedBuildings",
					PatchMethod(nameof(LoadGeneratedBuildings_Prefix)), null);
			}

<<<<<<< HEAD
			// PCodex
			instance.Patch(typeof(CodexCache), "CollectEntries", null,
				PatchMethod(nameof(CollectEntries_Postfix)));
			instance.Patch(typeof(CodexCache), "CollectSubEntries", null,
				PatchMethod(nameof(CollectSubEntries_Postfix)));
=======
			// PLocalization
			var locale = Localization.GetLocale();
			if (locale != null)
				PLocalization.LocalizeAll(locale);
>>>>>>> 25de4766

			// ModsScreen
			POptions.Init();
			instance.Patch(typeof(ModsScreen), "BuildDisplay", null,
				PatchMethod(nameof(BuildDisplay_Postfix)));

			// SteamUGCService
			try {
				instance.PatchTranspile(typeof(SteamUGCService), "LoadPreviewImage",
					PatchMethod(nameof(LoadPreviewImage_Transpile)));
			} catch (TypeLoadException) {
				// Not a Steam install, ignoring
			}

			// Postload
			PUtil.ExecutePostload();
		}

#pragma warning restore IDE0051 // Remove unused private members

#endregion

#region Infrastructure

		/// <summary>
		/// Returns a patch method from this class. It must be static.
		/// </summary>
		/// <param name="name">The patch method name.</param>
		/// <returns>The matching method.</returns>
		private static HarmonyMethod PatchMethod(string name) {
			return new HarmonyMethod(typeof(PLibPatches), name);
		}

		/// <summary>
		/// The version of PLib that these patches will represent.
		/// </summary>
		public string MyVersion { get; }

		public PLibPatches() {
			MyVersion = PVersion.VERSION;
		}

		/// <summary>
		/// Applies the patches for this version of PLib.
		/// </summary>
		/// <param name="instance">The Harmony instance to use for patching.</param>
		public void Apply(HarmonyInstance instance) {
			PRegistry.LogPatchDebug("Using version " + MyVersion);
			try {
				PatchAll(instance);
			} catch (TypeLoadException e) {
				PUtil.LogException(e);
			} catch (TargetInvocationException e) {
				PUtil.LogException(e);
			}
			PActionManager.Instance.Init();
			PRegistry.LogPatchDebug("PLib patches applied");
		}

		public override bool Equals(object obj) {
			return obj is PLibPatches other && other.MyVersion == MyVersion;
		}

		public override int GetHashCode() {
			return MyVersion.GetHashCode();
		}

		public override string ToString() {
			return "PLibPatches version " + MyVersion;
		}

#endregion
	}
}<|MERGE_RESOLUTION|>--- conflicted
+++ resolved
@@ -288,11 +288,11 @@
 			string path = !string.IsNullOrEmpty(folder) ? Path.Combine(baseEntryPath, folder) : baseEntryPath;
 			bool modified = false;
 			if (path.EndsWith("Creatures")) {
-				__result.AddRange(Codex.PCodex.LoadCreaturesEntries());
+				__result.AddRange(Datafiles.PCodex.LoadCreaturesEntries());
 				modified = true;
 			}
 			if (path.EndsWith("Plants")) {
-				__result.AddRange(Codex.PCodex.LoadPlantsEntries());
+				__result.AddRange(Datafiles.PCodex.LoadPlantsEntries());
 				modified = true;
 			}
 			if (modified) {
@@ -309,8 +309,8 @@
 		/// </summary>
 		private static void CollectSubEntries_Postfix(string folder, List<SubEntry> __result) {
 			int startSize = __result.Count;
-			__result.AddRange(Codex.PCodex.LoadCreaturesSubEntries());
-			__result.AddRange(Codex.PCodex.LoadPlantsSubEntries());
+			__result.AddRange(Datafiles.PCodex.LoadCreaturesSubEntries());
+			__result.AddRange(Datafiles.PCodex.LoadPlantsSubEntries());
 			if (__result.Count != startSize) {
 				__result.Sort((x, y) => x.title.CompareTo(y.title));
 			}
@@ -387,18 +387,16 @@
 					PatchMethod(nameof(LoadGeneratedBuildings_Prefix)), null);
 			}
 
-<<<<<<< HEAD
 			// PCodex
 			instance.Patch(typeof(CodexCache), "CollectEntries", null,
 				PatchMethod(nameof(CollectEntries_Postfix)));
 			instance.Patch(typeof(CodexCache), "CollectSubEntries", null,
 				PatchMethod(nameof(CollectSubEntries_Postfix)));
-=======
+
 			// PLocalization
 			var locale = Localization.GetLocale();
 			if (locale != null)
 				PLocalization.LocalizeAll(locale);
->>>>>>> 25de4766
 
 			// ModsScreen
 			POptions.Init();
